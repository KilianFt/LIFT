--- conflicted
+++ resolved
@@ -5,23 +5,16 @@
 import torch.distributions as torch_dist
 from tensordict import TensorDict
 from torchrl.modules.distributions import TanhNormal
-<<<<<<< HEAD
 from torchrl.modules import ProbabilisticActor
 from torchrl.envs.utils import ExplorationType, set_exploration_type
-=======
->>>>>>> 0c8c56e4
 
 from configs import BaseConfig
 from lift.neural_nets import MLP
 from lift.environments.gym_envs import NpGymEnv
 from lift.rl.sac import SAC
-<<<<<<< HEAD
 from lift.environments.teacher_envs import ConditionedTeacher
 from lift.rl.utils import get_activation
 from lift.utils import cross_entropy, normalize
-=======
-from lift.utils import cross_entropy
->>>>>>> 0c8c56e4
 
 class CategoricalEncoder(nn.Module):
     """Output a categorical distribution"""
@@ -56,11 +49,7 @@
             output_dim * 2, 
             hidden_dims, 
             dropout=dropout,
-<<<<<<< HEAD
             activation=activation, 
-=======
-            activation=nn.SiLU, 
->>>>>>> 0c8c56e4
             output_activation=None,
         )
         self._min_logstd = -20.0
@@ -92,20 +81,13 @@
             dropout=0., 
             out_min=-1., 
             out_max=1.,
-<<<<<<< HEAD
             activation=nn.SiLU, 
-=======
->>>>>>> 0c8c56e4
         ):
         super().__init__()
         self.out_min = out_min
         self.out_max = out_max
         self.base = GaussianEncoder(
-<<<<<<< HEAD
             input_dim, output_dim, hidden_dims, dropout, activation
-=======
-            input_dim, output_dim, hidden_dims, dropout
->>>>>>> 0c8c56e4
         )
     
     def get_dist(self, x):
@@ -117,13 +99,8 @@
         dist = self.get_dist(x)
         z = dist.rsample()
         return z
-<<<<<<< HEAD
-
-
-=======
-
-
->>>>>>> 0c8c56e4
+
+
 class BCTrainer(L.LightningModule):
     """Behavior cloning trainer"""
     def __init__(self, config: BaseConfig, env: NpGymEnv):
@@ -132,8 +109,6 @@
         self.x_dim = config.feature_size
         self.a_dim = config.action_size
         
-<<<<<<< HEAD
-=======
         hidden_dims = [config.encoder.hidden_size for _ in range(config.encoder.n_layers)]
         self.act_max = torch.from_numpy(env.action_space.high[..., :-1]).to(torch.float32)
         self.act_min = torch.from_numpy(env.action_space.low[..., :-1]).to(torch.float32)
@@ -145,74 +120,6 @@
             dropout=config.encoder.dropout,
             out_min=self.act_min,
             out_max=self.act_max,
-        )
-        self.target_var = 0.2
-        self.beta = 0.5
-
-    # def compute_loss(self, dist, a):
-    #     loss = -dist.log_prob(a).mean() / self.a_dim
-    #     return loss
-    
-    def compute_loss(self, dist, a):
-        mae = torch.abs(dist.mode - a).mean()
-        var = torch.pow(dist.scale, 2)
-        var_loss = torch.abs(var - self.target_var).mean()
-        loss = mae + self.beta * var_loss
-        return loss, mae
-    
-    def training_step(self, batch, _):
-        x = batch["emg_obs"]
-        a = batch["act"]
-
-        dist = self.encoder.get_dist(x)
-        loss, mae = self.compute_loss(dist, a)
-        
-        self.log("train_loss", loss.data.item())
-        self.log("train_mae", mae.data.item())
-        return loss
-
-    def validation_step(self, batch, _):
-        x = batch["emg_obs"]
-        a = batch["act"]
-        
-        dist = self.encoder.get_dist(x)
-        loss, mae = self.compute_loss(dist, a)
-        # mae = torch.abs(dist.mode - a).mean()
-
-        self.log("val_loss", loss.data.item())
-        self.log("val_mae", mae.data.item(), prog_bar=True)
-        return loss
-
-    def configure_optimizers(self):
-        optimizer = torch.optim.Adam(self.parameters(), lr=self.lr)
-        return optimizer
-    
-
-class MITrainer(L.LightningModule):
-    """Mutual information trainer"""
-    def __init__(self, config: BaseConfig, env: NpGymEnv, teacher: SAC):
-        super().__init__()
-        self.lr = config.mi.lr
-        self.beta_1 = config.encoder.beta_1
-        self.beta_2 = config.encoder.beta_2
-        self.kl_approx_method = config.encoder.kl_approx_method
-
-        self.x_dim = config.feature_size
-        self.a_dim = config.action_size
-        h_dim = config.encoder.h_dim
->>>>>>> 0c8c56e4
-        hidden_dims = [config.encoder.hidden_size for _ in range(config.encoder.n_layers)]
-        self.act_max = torch.from_numpy(env.action_space.high[..., :-1]).to(torch.float32)
-        self.act_min = torch.from_numpy(env.action_space.low[..., :-1]).to(torch.float32)
-
-        self.encoder = TanhGaussianEncoder(
-            self.x_dim, 
-            self.a_dim, 
-            hidden_dims, 
-            dropout=config.encoder.dropout,
-            out_min=self.act_min,
-            out_max=self.act_max,
-<<<<<<< HEAD
             activation=get_activation(config.encoder.activation),
         )
         self.target_std = config.pretrain.target_std
@@ -306,33 +213,20 @@
         self.encoder = TanhGaussianEncoder(
             self.x_dim, 
             self.a_dim, 
-=======
-        )
-        self.critic_x = MLP(
-            self.x_dim, 
-            h_dim, 
->>>>>>> 0c8c56e4
             hidden_dims, 
             dropout=config.encoder.dropout,
             out_min=self.act_min,
             out_max=self.act_max,
             activation=get_activation(config.encoder.activation),
         )
-<<<<<<< HEAD
 
         self.critic = MLP(
             self.x_dim + self.a_dim, 
             1, 
-=======
-        self.critic_z = MLP(
-            self.a_dim, 
-            h_dim, 
->>>>>>> 0c8c56e4
             hidden_dims, 
             dropout=0., 
             activation=get_activation(config.mi.activation), 
             output_activation=None,
-<<<<<<< HEAD
         )
 
         self.teacher = teacher
@@ -402,14 +296,6 @@
         with torch.no_grad():
             mae_prior = torch.abs(teacher_dist.mode - z).mean()
             std_post = z_dist.sample((30,)).std(0).mean()
-=======
-        ) 
-        self.teacher = teacher.model.policy
-    
-    def compute_infonce_loss(self, x, z):
-        h_x = self.critic_x(x)
-        h_z = self.critic_z(z)
->>>>>>> 0c8c56e4
 
         stats = {
             "kl_loss": kl.cpu().item(),
@@ -421,7 +307,6 @@
         }
         return kl, stats
     
-<<<<<<< HEAD
     def compute_sl_loss(self, z, y):
         """Compute supervised loss"""
         if self.supervise:
@@ -594,72 +479,6 @@
 
         for k, v in stats.items():
             self.log(f"val/{k}", v)
-=======
-    def compute_kl_loss(self, o, z, z_dist):
-        """Compute sample based kl divergence from teacher"""
-        teacher_inputs = TensorDict({
-            "observation": o,
-            "action": z,
-        })
-
-        if self.kl_approx_method == "logp":
-            log_prior = self.teacher.log_prob(teacher_inputs)
-            ent = -z_dist.log_prob(z)
-            kl = -(log_prior + ent).mean()
-        elif self.kl_approx_method == "abs":
-            # john schulman kl approximation
-            log_prior = self.teacher.log_prob(teacher_inputs)
-            log_post = z_dist.log_prob(z)
-            kl = 0.5 * nn.SmoothL1Loss()(log_post, log_prior)
-        elif self.kl_approx_method == "mse":
-            with torch.no_grad():
-                teacher_dist = self.teacher.get_dist(teacher_inputs)
-                a_teacher = teacher_dist.mode[..., :-1]
-            kl = torch.pow(z - a_teacher, 2).mean()
-        else:
-            raise ValueError("kl approximation method much be one of [logp, abs, mse]")
-        
-        return kl
-    
-    def compute_loss(self, x, o, z_dist):
-        z = z_dist.rsample()
-        nce_loss = self.compute_infonce_loss(x, z)
-        kl_loss = self.compute_kl_loss(o, z, z_dist)
-        loss = self.beta_1 * nce_loss + self.beta_2 * kl_loss
-        return loss, nce_loss, kl_loss
-    
-    def training_step(self, batch, _):
-        o = batch["obs"]
-        x = batch["emg_obs"]
-        a = batch["act"]
-        a = a[:,:self.a_dim].clone() # remove last element from y
-
-        z_dist = self.encoder.get_dist(x)
-        loss, nce_loss, kl_loss = self.compute_loss(x, o, z_dist)
-        mae = torch.abs(z_dist.mode - a).mean()
-        
-        self.log("train_loss", loss.data.item())
-        self.log("train_nce_loss", nce_loss.data.item())
-        self.log("train_kl_loss", kl_loss.data.item())
-        self.log("train_mae", mae.data.item())
-        return loss
-
-    def validation_step(self, batch, _):
-        o = batch["obs"]
-        x = batch["emg_obs"]
-        a = batch["act"]
-        a = a[:,:self.a_dim].clone() # remove last element from y
-        
-        z_dist = self.encoder.get_dist(x)
-        loss, nce_loss, kl_loss = self.compute_loss(x, o, z_dist)
-
-        mae = torch.abs(z_dist.mode - a).mean()
-
-        self.log("val_loss", loss.data.item())
-        self.log("val_nce_loss", nce_loss.data.item())
-        self.log("val_kl_loss", kl_loss.data.item())
-        self.log("val_mae", mae.data.item())
->>>>>>> 0c8c56e4
         return loss
 
     def configure_optimizers(self):
@@ -702,11 +521,7 @@
 
 class EMGAgent:
     """Wrapper for encoder action selection"""
-<<<<<<< HEAD
     def __init__(self, policy: TanhGaussianEncoder | GaussianEncoder, obs_mu=0., obs_sd=1.):
-=======
-    def __init__(self, policy: TanhGaussianEncoder | GaussianEncoder):
->>>>>>> 0c8c56e4
         self.policy = policy
         self.obs_mu = obs_mu
         self.obs_sd = obs_sd
@@ -715,10 +530,7 @@
         emg_obs = observation["emg_observation"]
         if not isinstance(emg_obs, torch.Tensor):
             emg_obs = torch.tensor(emg_obs, dtype=torch.float32)
-<<<<<<< HEAD
             emg_obs = normalize(emg_obs, self.obs_mu, self.obs_sd)
-=======
->>>>>>> 0c8c56e4
         
         with torch.no_grad():
             dist = self.policy.get_dist(emg_obs)
@@ -730,11 +542,7 @@
 
 
 if __name__ == "__main__":
-<<<<<<< HEAD
     from lift.rl.env_utils import gym_env_maker, apply_env_transforms
-=======
-    from lift.rl.utils import gym_env_maker, apply_env_transforms
->>>>>>> 0c8c56e4
     from lift.teacher import load_teacher
     torch.manual_seed(0)
 
@@ -760,10 +568,6 @@
     # test tanh encoder
     input_dim = config.feature_size
     output_dim = config.action_size
-<<<<<<< HEAD
-=======
-    h_dim = config.encoder.h_dim
->>>>>>> 0c8c56e4
     hidden_dims = [config.encoder.hidden_size for _ in range(config.encoder.n_layers)]
 
     encoder = TanhGaussianEncoder(
@@ -780,11 +584,7 @@
     bc_trainer = BCTrainer(config, env)
     with torch.no_grad():
         dist = bc_trainer.encoder.get_dist(batch["emg_obs"])
-<<<<<<< HEAD
         loss, _, _ = bc_trainer.compute_loss(dist, batch["act"][..., :3])
-=======
-        loss = bc_trainer.compute_loss(dist, batch["act"][..., :3])
->>>>>>> 0c8c56e4
     assert list(loss.shape) == []
     
     # test mi trainer
@@ -792,19 +592,10 @@
     with torch.no_grad():
         z_dist = mi_trainer.encoder.get_dist(batch["emg_obs"])
         z = z_dist.sample()
-<<<<<<< HEAD
         nce_loss = mi_trainer.compute_mi_loss(batch["emg_obs"], z)
-=======
-        nce_loss = mi_trainer.compute_infonce_loss(batch["emg_obs"], z)
->>>>>>> 0c8c56e4
         kl_loss = mi_trainer.compute_kl_loss(batch["obs"], z, z_dist)
 
     # test emg agent with tanh encoder
     agent = EMGAgent(encoder)
     act = agent.sample_action({"emg_observation": batch["emg_obs"].numpy()})
-<<<<<<< HEAD
-    assert list(act.shape) == [batch_size, 3]
-=======
-    assert list(act.shape) == [batch_size, 4]
-    assert sum(act[:, -1] == 0) == batch_size
->>>>>>> 0c8c56e4
+    assert list(act.shape) == [batch_size, 3]