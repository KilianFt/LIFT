--- conflicted
+++ resolved
@@ -36,16 +36,10 @@
     target_update_polyak: float = 0.995
     alpha_init: float = 1.0
     adam_eps: float = 1.0e-8
-<<<<<<< HEAD
     grad_clip: float | None = 1.0
     
     # nets
     hidden_sizes: list = [256, 256, 256]
-=======
-    
-    # nets
-    hidden_sizes: list = [256, 256]
->>>>>>> 0c8c56e4
     activation: str = "relu"
     default_policy_scale: float = 1.0
     scale_lb: float = 0.1
@@ -53,12 +47,9 @@
 
     # eval
     eval_iter: int = 5000
-<<<<<<< HEAD
 
     teacher_filename: str = "teacher.pt"
     meta_teacher_filename: str = "teacher_meta_3_layer_relu.pt"
-=======
->>>>>>> 0c8c56e4
     
 
 class OfflineRLConfig(BaseModel):
@@ -96,39 +87,23 @@
     eval_rollout_steps: int = 100
 
 
-<<<<<<< HEAD
 class EncoderConfig(BaseModel):    
     hidden_size: int = 256
     n_layers: int = 3
     dropout: float = 0.1
     activation: str = "silu"  # "relu", "tanh", "silu", "leaky_relu"
 
-=======
-class EncoderConfig(BaseModel):
-    h_dim: int = 128 # mi critic hidden dim
-    tau: float = 0.5
-    beta_1: float = 1. # mi weight, use 0.5 for mse
-    beta_2: float = 1. # kl weight
-    kl_approx_method: str = "logp" # choices=[logp, abs, mse]
-    hidden_size: int = 512
-    n_layers: int = 6
-    dropout: float = 0.
->>>>>>> 0c8c56e4
 
 
 class SimulatorConfig(BaseModel):
     parametric: bool = False
-<<<<<<< HEAD
     interpolation: str = "weighted" # choices=["weighted", "random"]
-=======
->>>>>>> 0c8c56e4
     reduction: str = "abs" # choices=["mean", "abs"] mean: /act_dict; abs: / actions.abs().sum(dim=-1)
     bias_noise: float = 0.005
     limits_noise: float = 0.01
     base_noise: float = 0.005
     n_bursts: int = 1
     recording_strength: float = 0.8
-<<<<<<< HEAD
     k: int | None = 3 # number of samples considered in weighted simulator
     sample: bool = False
 
@@ -174,27 +149,6 @@
     only_copy_teacher: bool = False
 
     num_sessions: int = 5
-=======
-
-
-class PretrainConfig(BaseModel):
-    epochs: int = 50
-    num_augmentation: int = 10_000
-    augmentation_distribution: str = "uniform" # choices=["uniform", "normal"]
-    train_ratio: float = 0.8
-    batch_size: int = 128
-    lr: float = 3.0e-4
-
-
-class MIConfig(BaseModel):
-    train_ratio: float = 0.8
-    batch_size: int = 128
-    epochs: int = 20
-    lr: float = 1e-4
-    n_steps_rollout: int = 10_000
-    random_pertube_prob: float = 0.0
-    action_noise: float = 0.0
->>>>>>> 0c8c56e4
 
 
 class BaseConfig(BaseModel):
@@ -205,17 +159,13 @@
     mad_data_path: PosixPath = mad_base_path / "PreTrainingDataset"
     models_path: PosixPath = ROOT_PATH / "models"
     rollout_data_path: PosixPath = ROOT_PATH / "datasets" / "rollouts"
-<<<<<<< HEAD
     results_path: PosixPath = ROOT_PATH / "results"
     target_person: str = "Female0"
     val_people: List[str] = ["Male8", "Female4"]
-=======
->>>>>>> 0c8c56e4
     
     # wandb
     use_wandb: bool = True
     project_name: str = "lift"
-<<<<<<< HEAD
     run_name: str | None = None
     wandb_mode: str = "online"
 
@@ -252,36 +202,13 @@
     gradient_clip_val: float = 2.
     checkpoint_frequency: int = 1
     save_top_k: int = -1  # set to -1 to save all checkpoints
-=======
-    wandb_mode: str = "online"
-
-    # data
-    n_channels: int = 8
-    window_size: int = 200
-    window_overlap: int = 50
-    emg_range: list = [-128., 127.]
-    desired_mad_labels: list = [0, 1, 2, 3, 4, 5, 6]
-
-    # user model
-    noise_range: list | None = [0.001, 1]
-    alpha_range: list | None = [0.001, 1]
-    noise_drift: list | None = [-0.1, 0.2] # [offset, std]
-    alpha_drift: list | None = [-0.1, 0.2] # [offset, std]
-
-    seed: int = 100
-    num_workers: int = 7
-    teacher_train_timesteps: int = 150_000
-    action_size: int = 3 # could be read from env
-    feature_size: int = 32 # could be read from env
-
-    gradient_clip_val: float = 2.
-    checkpoint_frequency: int = 1
-    save_top_k: int = -1 # set to -1 to save all checkpoints
->>>>>>> 0c8c56e4
     
     teacher: TeacherConfig = TeacherConfig()
     encoder: EncoderConfig = EncoderConfig()
     simulator: SimulatorConfig = SimulatorConfig()
     pretrain: PretrainConfig = PretrainConfig()
     mi: MIConfig = MIConfig()
+    offline_rl: OfflineRLConfig = OfflineRLConfig()
+    pretrain: PretrainConfig = PretrainConfig()
+    mi: MIConfig = MIConfig()
     offline_rl: OfflineRLConfig = OfflineRLConfig()