from pathlib import Path, PosixPath
from pydantic import BaseModel
from typing import List

ROOT_PATH = Path(__file__).resolve().parents[0]

class TeacherConfig(BaseModel):
    # env
    env_name: str = "FetchReachDense-v2"
    env_cat_obs: bool = True # whether to concat observations
    env_cat_keys: list | None = None # auto sort obs keys
    max_eps_steps: int = 100
    seed: int = 0

    # collector
    total_frames: int = 150_000
    init_random_frames: int = 5000
    frames_per_batch: int = 1000
    init_env_steps: int = 1000
    env_per_collector: int = 1
    reset_at_each_iter: bool = False
    
    # replay
    replay_buffer_size: int = 1000000
    prioritize: int = 0
    scratch_dir: None = None

    # optim 
    utd_ratio: float = 1.0
    gamma: float = 0.99
    loss_function: str = "l2"
    lr: float = 3.0e-4
    weight_decay: float = 0.0
    batch_size: int = 256
    target_update_polyak: float = 0.995
    alpha_init: float = 1.0
    adam_eps: float = 1.0e-8
    
    # nets
    hidden_sizes: list = [256, 256]
    activation: str = "relu"
    default_policy_scale: float = 1.0
    scale_lb: float = 0.1
    device: str = "cpu"

    # eval
    eval_iter: int = 5000
    

class OfflineRLConfig(BaseModel):
    # replay
    replay_buffer_size: int = 1000000
    batch_size: int = 64
    num_slices: int = 8

    # optim 
    utd_ratio: float = 1.0
    gamma: float = 0.99
    loss_function: str = "l2"
    lr: float = 3.0e-4
    weight_decay: float = 0.0
    target_update_polyak: float = 0.995
    alpha_init: float = 1.0
    adam_eps: float = 1.0e-8
    
    # nets
    hidden_sizes: list = [256, 256]
    activation: str = "relu"
    default_policy_scale: float = 1.0
    scale_lb: float = 0.1
    device: str = "cpu"

    # train
    num_updates: int = 10_000

    # eval
    eval_iter: int = 1000
    eval_rollout_steps: int = 100


class EncoderConfig(BaseModel):
    h_dim: int = 128 # mi critic hidden dim
    tau: float = 0.5
    beta_1: float = 1. # mi weight, use 0.5 for mse
    beta_2: float = 1. # kl weight
    kl_approx_method: str = "logp" # choices=[logp, abs, mse]
<<<<<<< HEAD
    hidden_size: int = 400
    n_layers: int = 4
=======
    hidden_size: int = 512
    n_layers: int = 6
>>>>>>> fe0f260b
    dropout: float = 0.


class SimulatorConfig(BaseModel):
    parametric: bool = False
    reduction: str = "abs" # choices=["mean", "abs"] mean: /act_dict; abs: / actions.abs().sum(dim=-1)
    bias_noise: float = 0.005
    limits_noise: float = 0.01
    base_noise: float = 0.005
    n_bursts: int = 1
    recording_strength: float = 0.8


class PretrainConfig(BaseModel):
    epochs: int = 50
    num_augmentation: int = 10_000
    augmentation_distribution: str = "uniform" # choices=["uniform", "normal"]
    train_ratio: float = 0.8
    batch_size: int = 128
    lr: float = 3.0e-4


class MIConfig(BaseModel):
    train_ratio: float = 0.8
    batch_size: int = 128
    epochs: int = 20
    lr: float = 1e-4
    n_steps_rollout: int = 10_000
    random_pertube_prob: float = 0.0
    action_noise: float = 0.0


class BaseConfig(BaseModel):
    # path config
    root_path: PosixPath = ROOT_PATH
    data_path: PosixPath = ROOT_PATH / "datasets"
    mad_base_path: PosixPath = ROOT_PATH / "datasets" / "MyoArmbandDataset"
    mad_data_path: PosixPath = mad_base_path / "PreTrainingDataset"
    models_path: PosixPath = ROOT_PATH / "models"
    rollout_data_path: PosixPath = ROOT_PATH / "datasets" / "rollouts"
    
    # wandb
    use_wandb: bool = True
    project_name: str = "lift"
    wandb_mode: str = "online"

    # data
    n_channels: int = 8
    window_size: int = 200
    window_overlap: int = 50
    emg_range: list = [-128., 127.]
    desired_mad_labels: list = [0, 1, 2, 3, 4, 5, 6]

    # user model
    noise_range: list | None = [0.001, 1]
    alpha_range: list | None = None

    seed: int = 100
    num_workers: int = 7
    teacher_train_timesteps: int = 150_000
    action_size: int = 3 # could be read from env
    feature_size: int = 32 # could be read from env

    gradient_clip_val: float = 2.
    checkpoint_frequency: int = 1
    save_top_k: int = -1 # set to -1 to save all checkpoints
    
    teacher: TeacherConfig = TeacherConfig()
    encoder: EncoderConfig = EncoderConfig()
    simulator: SimulatorConfig = SimulatorConfig()
    pretrain: PretrainConfig = PretrainConfig()
    mi: MIConfig = MIConfig()
    offline_rl: OfflineRLConfig = OfflineRLConfig()<|MERGE_RESOLUTION|>--- conflicted
+++ resolved
@@ -84,13 +84,8 @@
     beta_1: float = 1. # mi weight, use 0.5 for mse
     beta_2: float = 1. # kl weight
     kl_approx_method: str = "logp" # choices=[logp, abs, mse]
-<<<<<<< HEAD
-    hidden_size: int = 400
-    n_layers: int = 4
-=======
     hidden_size: int = 512
     n_layers: int = 6
->>>>>>> fe0f260b
     dropout: float = 0.
 
 
